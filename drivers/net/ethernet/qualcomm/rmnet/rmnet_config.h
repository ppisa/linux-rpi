--- conflicted
+++ resolved
@@ -32,12 +32,7 @@
  */
 struct rmnet_port {
 	struct net_device *dev;
-<<<<<<< HEAD
-	u32 ingress_data_format;
-	u32 egress_data_format;
-=======
 	u32 data_format;
->>>>>>> 661e50bc
 	u8 nr_rmnet_devs;
 	u8 rmnet_mode;
 	struct hlist_head muxed_ep[RMNET_MAX_LOGICAL_EP];
