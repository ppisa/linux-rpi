--- conflicted
+++ resolved
@@ -252,10 +252,6 @@
 		if (!(ib_rvt_state_ops[qp->state] & RVT_FLUSH_SEND))
 			goto bail;
 		/* We are in the error state, flush the work request. */
-<<<<<<< HEAD
-		smp_read_barrier_depends(); /* see post_one_send */
-=======
->>>>>>> 5fa4ec9c
 		if (qp->s_last == READ_ONCE(qp->s_head))
 			goto bail;
 		/* If DMAs are in progress, we can't flush immediately. */
@@ -269,10 +265,6 @@
 	}
 
 	/* see post_one_send() */
-<<<<<<< HEAD
-	smp_read_barrier_depends();
-=======
->>>>>>> 5fa4ec9c
 	if (qp->s_cur == READ_ONCE(qp->s_head))
 		goto bail;
 
