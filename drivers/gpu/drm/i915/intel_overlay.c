--- conflicted
+++ resolved
@@ -713,13 +713,8 @@
 static void update_colorkey(struct intel_overlay *overlay,
 			    struct overlay_registers __iomem *regs)
 {
-<<<<<<< HEAD
 	const struct intel_plane_state *state =
 		to_intel_plane_state(overlay->crtc->base.primary->state);
-=======
-	const struct drm_framebuffer *fb =
-		overlay->crtc->base.primary->fb;
->>>>>>> 9b8b75de
 	u32 key = overlay->color_key;
 	u32 format = 0;
 	u32 flags = 0;
@@ -727,14 +722,10 @@
 	if (overlay->color_key_enabled)
 		flags |= DST_KEY_ENABLE;
 
-<<<<<<< HEAD
 	if (state->base.visible)
-		format = state->base.fb->pixel_format;
+		format = state->base.fb->format->format;
 
 	switch (format) {
-=======
-	switch (fb->format->format) {
->>>>>>> 9b8b75de
 	case DRM_FORMAT_C8:
 		key = 0;
 		flags |= CLK_RGB8I_MASK;
