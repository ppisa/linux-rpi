--- conflicted
+++ resolved
@@ -2916,24 +2916,6 @@
 	}
 	dput(dentry);
 	return error;
-<<<<<<< HEAD
-
-no_open:
-	if (need_lookup) {
-		dentry = lookup_real(dir, dentry, nd->flags);
-		if (IS_ERR(dentry))
-			return PTR_ERR(dentry);
-	}
-	if (create_error && !dentry->d_inode) {
-		error = create_error;
-		goto out;
-	}
-looked_up:
-	path->dentry = dentry;
-	path->mnt = nd->path.mnt;
-	return 1;
-=======
->>>>>>> 0e0162bb
 }
 
 /*
