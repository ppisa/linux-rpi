--- conflicted
+++ resolved
@@ -1000,9 +1000,6 @@
 	return (mask >> (parm-1)) & 0x1;
 }
 
-<<<<<<< HEAD
-static int ieee80211_update_mesh_params(struct wiphy *wiphy,
-=======
 static int copy_mesh_setup(struct ieee80211_if_mesh *ifmsh,
 		const struct mesh_setup *setup)
 {
@@ -1034,7 +1031,6 @@
 }
 
 static int ieee80211_update_mesh_config(struct wiphy *wiphy,
->>>>>>> 3d986b25
 					struct net_device *dev, u32 mask,
 					const struct mesh_config *nconf)
 {
@@ -1093,20 +1089,12 @@
 {
 	struct ieee80211_sub_if_data *sdata = IEEE80211_DEV_TO_SUB_IF(dev);
 	struct ieee80211_if_mesh *ifmsh = &sdata->u.mesh;
-<<<<<<< HEAD
-
-	memcpy(&sdata->u.mesh.mshcfg, conf, sizeof(struct mesh_config));
-	ifmsh->mesh_id_len = setup->mesh_id_len;
-	memcpy(ifmsh->mesh_id, setup->mesh_id, ifmsh->mesh_id_len);
-
-=======
 	int err;
 
 	memcpy(&ifmsh->mshcfg, conf, sizeof(struct mesh_config));
 	err = copy_mesh_setup(ifmsh, setup);
 	if (err)
 		return err;
->>>>>>> 3d986b25
 	ieee80211_start_mesh(sdata);
 
 	return 0;
@@ -1831,13 +1819,8 @@
 	.change_mpath = ieee80211_change_mpath,
 	.get_mpath = ieee80211_get_mpath,
 	.dump_mpath = ieee80211_dump_mpath,
-<<<<<<< HEAD
-	.update_mesh_params = ieee80211_update_mesh_params,
-	.get_mesh_params = ieee80211_get_mesh_params,
-=======
 	.update_mesh_config = ieee80211_update_mesh_config,
 	.get_mesh_config = ieee80211_get_mesh_config,
->>>>>>> 3d986b25
 	.join_mesh = ieee80211_join_mesh,
 	.leave_mesh = ieee80211_leave_mesh,
 #endif
