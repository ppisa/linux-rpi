config ARM64
	def_bool y
	select ACPI_CCA_REQUIRED if ACPI
	select ACPI_GENERIC_GSI if ACPI
	select ACPI_REDUCED_HARDWARE_ONLY if ACPI
	select ACPI_MCFG if ACPI
<<<<<<< HEAD
	select ARCH_CLOCKSOURCE_DATA
=======
	select ACPI_SPCR_TABLE if ACPI
>>>>>>> 08bf2159
	select ARCH_HAS_DEVMEM_IS_ALLOWED
	select ARCH_HAS_ACPI_TABLE_UPGRADE if ACPI
	select ARCH_HAS_ATOMIC64_DEC_IF_POSITIVE
	select ARCH_HAS_ELF_RANDOMIZE
	select ARCH_HAS_GCOV_PROFILE_ALL
	select ARCH_HAS_KCOV
	select ARCH_HAS_SG_CHAIN
	select ARCH_HAS_TICK_BROADCAST if GENERIC_CLOCKEVENTS_BROADCAST
	select ARCH_USE_CMPXCHG_LOCKREF
	select ARCH_SUPPORTS_ATOMIC_RMW
	select ARCH_SUPPORTS_NUMA_BALANCING
	select ARCH_WANT_OPTIONAL_GPIOLIB
	select ARCH_WANT_COMPAT_IPC_PARSE_VERSION
	select ARCH_WANT_FRAME_POINTERS
	select ARCH_HAS_UBSAN_SANITIZE_ALL
	select ARM_AMBA
	select ARM_ARCH_TIMER
	select ARM_GIC
	select AUDIT_ARCH_COMPAT_GENERIC
	select ARM_GIC_V2M if PCI
	select ARM_GIC_V3
	select ARM_GIC_V3_ITS if PCI
	select ARM_PSCI_FW
	select BUILDTIME_EXTABLE_SORT
	select CLONE_BACKWARDS
	select COMMON_CLK
	select CPU_PM if (SUSPEND || CPU_IDLE)
	select DCACHE_WORD_ACCESS
	select EDAC_SUPPORT
	select FRAME_POINTER
	select GENERIC_ALLOCATOR
	select GENERIC_CLOCKEVENTS
	select GENERIC_CLOCKEVENTS_BROADCAST
	select GENERIC_CPU_AUTOPROBE
	select GENERIC_EARLY_IOREMAP
	select GENERIC_IDLE_POLL_SETUP
	select GENERIC_IRQ_PROBE
	select GENERIC_IRQ_SHOW
	select GENERIC_IRQ_SHOW_LEVEL
	select GENERIC_PCI_IOMAP
	select GENERIC_SCHED_CLOCK
	select GENERIC_SMP_IDLE_THREAD
	select GENERIC_STRNCPY_FROM_USER
	select GENERIC_STRNLEN_USER
	select GENERIC_TIME_VSYSCALL
	select HANDLE_DOMAIN_IRQ
	select HARDIRQS_SW_RESEND
	select HAVE_ALIGNED_STRUCT_PAGE if SLUB
	select HAVE_ARCH_AUDITSYSCALL
	select HAVE_ARCH_BITREVERSE
	select HAVE_ARCH_HARDENED_USERCOPY
	select HAVE_ARCH_HUGE_VMAP
	select HAVE_ARCH_JUMP_LABEL
	select HAVE_ARCH_KASAN if SPARSEMEM_VMEMMAP && !(ARM64_16K_PAGES && ARM64_VA_BITS_48)
	select HAVE_ARCH_KGDB
	select HAVE_ARCH_MMAP_RND_BITS
	select HAVE_ARCH_MMAP_RND_COMPAT_BITS if COMPAT
	select HAVE_ARCH_SECCOMP_FILTER
	select HAVE_ARCH_TRACEHOOK
	select HAVE_ARCH_TRANSPARENT_HUGEPAGE
	select HAVE_ARM_SMCCC
	select HAVE_EBPF_JIT
	select HAVE_C_RECORDMCOUNT
	select HAVE_CC_STACKPROTECTOR
	select HAVE_CMPXCHG_DOUBLE
	select HAVE_CMPXCHG_LOCAL
	select HAVE_CONTEXT_TRACKING
	select HAVE_DEBUG_BUGVERBOSE
	select HAVE_DEBUG_KMEMLEAK
	select HAVE_DMA_API_DEBUG
	select HAVE_DMA_CONTIGUOUS
	select HAVE_DYNAMIC_FTRACE
	select HAVE_EFFICIENT_UNALIGNED_ACCESS
	select HAVE_FTRACE_MCOUNT_RECORD
	select HAVE_FUNCTION_TRACER
	select HAVE_FUNCTION_GRAPH_TRACER
	select HAVE_GCC_PLUGINS
	select HAVE_GENERIC_DMA_COHERENT
	select HAVE_HW_BREAKPOINT if PERF_EVENTS
	select HAVE_IRQ_TIME_ACCOUNTING
	select HAVE_MEMBLOCK
	select HAVE_MEMBLOCK_NODE_MAP if NUMA
	select HAVE_PATA_PLATFORM
	select HAVE_PERF_EVENTS
	select HAVE_PERF_REGS
	select HAVE_PERF_USER_STACK_DUMP
	select HAVE_REGS_AND_STACK_ACCESS_API
	select HAVE_RCU_TABLE_FREE
	select HAVE_SYSCALL_TRACEPOINTS
	select HAVE_KPROBES
	select HAVE_KRETPROBES if HAVE_KPROBES
	select IOMMU_DMA if IOMMU_SUPPORT
	select IRQ_DOMAIN
	select IRQ_FORCED_THREADING
	select MODULES_USE_ELF_RELA
	select NO_BOOTMEM
	select OF
	select OF_EARLY_FLATTREE
	select OF_RESERVED_MEM
	select PCI_ECAM if ACPI
	select POWER_RESET
	select POWER_SUPPLY
	select SPARSE_IRQ
	select SYSCTL_EXCEPTION_TRACE
	help
	  ARM 64-bit (AArch64) Linux support.

config 64BIT
	def_bool y

config ARCH_PHYS_ADDR_T_64BIT
	def_bool y

config MMU
	def_bool y

config DEBUG_RODATA
	def_bool y

config ARM64_PAGE_SHIFT
	int
	default 16 if ARM64_64K_PAGES
	default 14 if ARM64_16K_PAGES
	default 12

config ARM64_CONT_SHIFT
	int
	default 5 if ARM64_64K_PAGES
	default 7 if ARM64_16K_PAGES
	default 4

config ARCH_MMAP_RND_BITS_MIN
       default 14 if ARM64_64K_PAGES
       default 16 if ARM64_16K_PAGES
       default 18

# max bits determined by the following formula:
#  VA_BITS - PAGE_SHIFT - 3
config ARCH_MMAP_RND_BITS_MAX
       default 19 if ARM64_VA_BITS=36
       default 24 if ARM64_VA_BITS=39
       default 27 if ARM64_VA_BITS=42
       default 30 if ARM64_VA_BITS=47
       default 29 if ARM64_VA_BITS=48 && ARM64_64K_PAGES
       default 31 if ARM64_VA_BITS=48 && ARM64_16K_PAGES
       default 33 if ARM64_VA_BITS=48
       default 14 if ARM64_64K_PAGES
       default 16 if ARM64_16K_PAGES
       default 18

config ARCH_MMAP_RND_COMPAT_BITS_MIN
       default 7 if ARM64_64K_PAGES
       default 9 if ARM64_16K_PAGES
       default 11

config ARCH_MMAP_RND_COMPAT_BITS_MAX
       default 16

config NO_IOPORT_MAP
	def_bool y if !PCI

config STACKTRACE_SUPPORT
	def_bool y

config ILLEGAL_POINTER_VALUE
	hex
	default 0xdead000000000000

config LOCKDEP_SUPPORT
	def_bool y

config TRACE_IRQFLAGS_SUPPORT
	def_bool y

config RWSEM_XCHGADD_ALGORITHM
	def_bool y

config GENERIC_BUG
	def_bool y
	depends on BUG

config GENERIC_BUG_RELATIVE_POINTERS
	def_bool y
	depends on GENERIC_BUG

config GENERIC_HWEIGHT
	def_bool y

config GENERIC_CSUM
        def_bool y

config GENERIC_CALIBRATE_DELAY
	def_bool y

config ZONE_DMA
	def_bool y

config HAVE_GENERIC_RCU_GUP
	def_bool y

config ARCH_DMA_ADDR_T_64BIT
	def_bool y

config NEED_DMA_MAP_STATE
	def_bool y

config NEED_SG_DMA_LENGTH
	def_bool y

config SMP
	def_bool y

config SWIOTLB
	def_bool y

config IOMMU_HELPER
	def_bool SWIOTLB

config KERNEL_MODE_NEON
	def_bool y

config FIX_EARLYCON_MEM
	def_bool y

config PGTABLE_LEVELS
	int
	default 2 if ARM64_16K_PAGES && ARM64_VA_BITS_36
	default 2 if ARM64_64K_PAGES && ARM64_VA_BITS_42
	default 3 if ARM64_64K_PAGES && ARM64_VA_BITS_48
	default 3 if ARM64_4K_PAGES && ARM64_VA_BITS_39
	default 3 if ARM64_16K_PAGES && ARM64_VA_BITS_47
	default 4 if !ARM64_64K_PAGES && ARM64_VA_BITS_48

source "init/Kconfig"

source "kernel/Kconfig.freezer"

source "arch/arm64/Kconfig.platforms"

menu "Bus support"

config PCI
	bool "PCI support"
	help
	  This feature enables support for PCI bus system. If you say Y
	  here, the kernel will include drivers and infrastructure code
	  to support PCI bus devices.

config PCI_DOMAINS
	def_bool PCI

config PCI_DOMAINS_GENERIC
	def_bool PCI

config PCI_SYSCALL
	def_bool PCI

source "drivers/pci/Kconfig"

endmenu

menu "Kernel Features"

menu "ARM errata workarounds via the alternatives framework"

config ARM64_ERRATUM_826319
	bool "Cortex-A53: 826319: System might deadlock if a write cannot complete until read data is accepted"
	default y
	help
	  This option adds an alternative code sequence to work around ARM
	  erratum 826319 on Cortex-A53 parts up to r0p2 with an AMBA 4 ACE or
	  AXI master interface and an L2 cache.

	  If a Cortex-A53 uses an AMBA AXI4 ACE interface to other processors
	  and is unable to accept a certain write via this interface, it will
	  not progress on read data presented on the read data channel and the
	  system can deadlock.

	  The workaround promotes data cache clean instructions to
	  data cache clean-and-invalidate.
	  Please note that this does not necessarily enable the workaround,
	  as it depends on the alternative framework, which will only patch
	  the kernel if an affected CPU is detected.

	  If unsure, say Y.

config ARM64_ERRATUM_827319
	bool "Cortex-A53: 827319: Data cache clean instructions might cause overlapping transactions to the interconnect"
	default y
	help
	  This option adds an alternative code sequence to work around ARM
	  erratum 827319 on Cortex-A53 parts up to r0p2 with an AMBA 5 CHI
	  master interface and an L2 cache.

	  Under certain conditions this erratum can cause a clean line eviction
	  to occur at the same time as another transaction to the same address
	  on the AMBA 5 CHI interface, which can cause data corruption if the
	  interconnect reorders the two transactions.

	  The workaround promotes data cache clean instructions to
	  data cache clean-and-invalidate.
	  Please note that this does not necessarily enable the workaround,
	  as it depends on the alternative framework, which will only patch
	  the kernel if an affected CPU is detected.

	  If unsure, say Y.

config ARM64_ERRATUM_824069
	bool "Cortex-A53: 824069: Cache line might not be marked as clean after a CleanShared snoop"
	default y
	help
	  This option adds an alternative code sequence to work around ARM
	  erratum 824069 on Cortex-A53 parts up to r0p2 when it is connected
	  to a coherent interconnect.

	  If a Cortex-A53 processor is executing a store or prefetch for
	  write instruction at the same time as a processor in another
	  cluster is executing a cache maintenance operation to the same
	  address, then this erratum might cause a clean cache line to be
	  incorrectly marked as dirty.

	  The workaround promotes data cache clean instructions to
	  data cache clean-and-invalidate.
	  Please note that this option does not necessarily enable the
	  workaround, as it depends on the alternative framework, which will
	  only patch the kernel if an affected CPU is detected.

	  If unsure, say Y.

config ARM64_ERRATUM_819472
	bool "Cortex-A53: 819472: Store exclusive instructions might cause data corruption"
	default y
	help
	  This option adds an alternative code sequence to work around ARM
	  erratum 819472 on Cortex-A53 parts up to r0p1 with an L2 cache
	  present when it is connected to a coherent interconnect.

	  If the processor is executing a load and store exclusive sequence at
	  the same time as a processor in another cluster is executing a cache
	  maintenance operation to the same address, then this erratum might
	  cause data corruption.

	  The workaround promotes data cache clean instructions to
	  data cache clean-and-invalidate.
	  Please note that this does not necessarily enable the workaround,
	  as it depends on the alternative framework, which will only patch
	  the kernel if an affected CPU is detected.

	  If unsure, say Y.

config ARM64_ERRATUM_832075
	bool "Cortex-A57: 832075: possible deadlock on mixing exclusive memory accesses with device loads"
	default y
	help
	  This option adds an alternative code sequence to work around ARM
	  erratum 832075 on Cortex-A57 parts up to r1p2.

	  Affected Cortex-A57 parts might deadlock when exclusive load/store
	  instructions to Write-Back memory are mixed with Device loads.

	  The workaround is to promote device loads to use Load-Acquire
	  semantics.
	  Please note that this does not necessarily enable the workaround,
	  as it depends on the alternative framework, which will only patch
	  the kernel if an affected CPU is detected.

	  If unsure, say Y.

config ARM64_ERRATUM_834220
	bool "Cortex-A57: 834220: Stage 2 translation fault might be incorrectly reported in presence of a Stage 1 fault"
	depends on KVM
	default y
	help
	  This option adds an alternative code sequence to work around ARM
	  erratum 834220 on Cortex-A57 parts up to r1p2.

	  Affected Cortex-A57 parts might report a Stage 2 translation
	  fault as the result of a Stage 1 fault for load crossing a
	  page boundary when there is a permission or device memory
	  alignment fault at Stage 1 and a translation fault at Stage 2.

	  The workaround is to verify that the Stage 1 translation
	  doesn't generate a fault before handling the Stage 2 fault.
	  Please note that this does not necessarily enable the workaround,
	  as it depends on the alternative framework, which will only patch
	  the kernel if an affected CPU is detected.

	  If unsure, say Y.

config ARM64_ERRATUM_845719
	bool "Cortex-A53: 845719: a load might read incorrect data"
	depends on COMPAT
	default y
	help
	  This option adds an alternative code sequence to work around ARM
	  erratum 845719 on Cortex-A53 parts up to r0p4.

	  When running a compat (AArch32) userspace on an affected Cortex-A53
	  part, a load at EL0 from a virtual address that matches the bottom 32
	  bits of the virtual address used by a recent load at (AArch64) EL1
	  might return incorrect data.

	  The workaround is to write the contextidr_el1 register on exception
	  return to a 32-bit task.
	  Please note that this does not necessarily enable the workaround,
	  as it depends on the alternative framework, which will only patch
	  the kernel if an affected CPU is detected.

	  If unsure, say Y.

config ARM64_ERRATUM_843419
	bool "Cortex-A53: 843419: A load or store might access an incorrect address"
	default y
	select ARM64_MODULE_CMODEL_LARGE if MODULES
	help
	  This option links the kernel with '--fix-cortex-a53-843419' and
	  builds modules using the large memory model in order to avoid the use
	  of the ADRP instruction, which can cause a subsequent memory access
	  to use an incorrect address on Cortex-A53 parts up to r0p4.

	  If unsure, say Y.

config CAVIUM_ERRATUM_22375
	bool "Cavium erratum 22375, 24313"
	default y
	help
	  Enable workaround for erratum 22375, 24313.

	  This implements two gicv3-its errata workarounds for ThunderX. Both
	  with small impact affecting only ITS table allocation.

	    erratum 22375: only alloc 8MB table size
	    erratum 24313: ignore memory access type

	  The fixes are in ITS initialization and basically ignore memory access
	  type and table size provided by the TYPER and BASER registers.

	  If unsure, say Y.

config CAVIUM_ERRATUM_23144
	bool "Cavium erratum 23144: ITS SYNC hang on dual socket system"
	depends on NUMA
	default y
	help
	  ITS SYNC command hang for cross node io and collections/cpu mapping.

	  If unsure, say Y.

config CAVIUM_ERRATUM_23154
	bool "Cavium erratum 23154: Access to ICC_IAR1_EL1 is not sync'ed"
	default y
	help
	  The gicv3 of ThunderX requires a modified version for
	  reading the IAR status to ensure data synchronization
	  (access to icc_iar1_el1 is not sync'ed before and after).

	  If unsure, say Y.

config CAVIUM_ERRATUM_27456
	bool "Cavium erratum 27456: Broadcast TLBI instructions may cause icache corruption"
	default y
	help
	  On ThunderX T88 pass 1.x through 2.1 parts, broadcast TLBI
	  instructions may cause the icache to become corrupted if it
	  contains data for a non-current ASID.  The fix is to
	  invalidate the icache when changing the mm context.

	  If unsure, say Y.

endmenu


choice
	prompt "Page size"
	default ARM64_4K_PAGES
	help
	  Page size (translation granule) configuration.

config ARM64_4K_PAGES
	bool "4KB"
	help
	  This feature enables 4KB pages support.

config ARM64_16K_PAGES
	bool "16KB"
	help
	  The system will use 16KB pages support. AArch32 emulation
	  requires applications compiled with 16K (or a multiple of 16K)
	  aligned segments.

config ARM64_64K_PAGES
	bool "64KB"
	help
	  This feature enables 64KB pages support (4KB by default)
	  allowing only two levels of page tables and faster TLB
	  look-up. AArch32 emulation requires applications compiled
	  with 64K aligned segments.

endchoice

choice
	prompt "Virtual address space size"
	default ARM64_VA_BITS_39 if ARM64_4K_PAGES
	default ARM64_VA_BITS_47 if ARM64_16K_PAGES
	default ARM64_VA_BITS_42 if ARM64_64K_PAGES
	help
	  Allows choosing one of multiple possible virtual address
	  space sizes. The level of translation table is determined by
	  a combination of page size and virtual address space size.

config ARM64_VA_BITS_36
	bool "36-bit" if EXPERT
	depends on ARM64_16K_PAGES

config ARM64_VA_BITS_39
	bool "39-bit"
	depends on ARM64_4K_PAGES

config ARM64_VA_BITS_42
	bool "42-bit"
	depends on ARM64_64K_PAGES

config ARM64_VA_BITS_47
	bool "47-bit"
	depends on ARM64_16K_PAGES

config ARM64_VA_BITS_48
	bool "48-bit"

endchoice

config ARM64_VA_BITS
	int
	default 36 if ARM64_VA_BITS_36
	default 39 if ARM64_VA_BITS_39
	default 42 if ARM64_VA_BITS_42
	default 47 if ARM64_VA_BITS_47
	default 48 if ARM64_VA_BITS_48

config CPU_BIG_ENDIAN
       bool "Build big-endian kernel"
       help
         Say Y if you plan on running a kernel in big-endian mode.

config SCHED_MC
	bool "Multi-core scheduler support"
	help
	  Multi-core scheduler support improves the CPU scheduler's decision
	  making when dealing with multi-core CPU chips at a cost of slightly
	  increased overhead in some places. If unsure say N here.

config SCHED_SMT
	bool "SMT scheduler support"
	help
	  Improves the CPU scheduler's decision making when dealing with
	  MultiThreading at a cost of slightly increased overhead in some
	  places. If unsure say N here.

config NR_CPUS
	int "Maximum number of CPUs (2-4096)"
	range 2 4096
	# These have to remain sorted largest to smallest
	default "64"

config HOTPLUG_CPU
	bool "Support for hot-pluggable CPUs"
	select GENERIC_IRQ_MIGRATION
	help
	  Say Y here to experiment with turning CPUs off and on.  CPUs
	  can be controlled through /sys/devices/system/cpu.

# Common NUMA Features
config NUMA
	bool "Numa Memory Allocation and Scheduler Support"
	select ACPI_NUMA if ACPI
	select OF_NUMA
	help
	  Enable NUMA (Non Uniform Memory Access) support.

	  The kernel will try to allocate memory used by a CPU on the
	  local memory of the CPU and add some more
	  NUMA awareness to the kernel.

config NODES_SHIFT
	int "Maximum NUMA Nodes (as a power of 2)"
	range 1 10
	default "2"
	depends on NEED_MULTIPLE_NODES
	help
	  Specify the maximum number of NUMA Nodes available on the target
	  system.  Increases memory reserved to accommodate various tables.

config USE_PERCPU_NUMA_NODE_ID
	def_bool y
	depends on NUMA

config HAVE_SETUP_PER_CPU_AREA
	def_bool y
	depends on NUMA

config NEED_PER_CPU_EMBED_FIRST_CHUNK
	def_bool y
	depends on NUMA

source kernel/Kconfig.preempt
source kernel/Kconfig.hz

config ARCH_SUPPORTS_DEBUG_PAGEALLOC
	def_bool y

config ARCH_HAS_HOLES_MEMORYMODEL
	def_bool y if SPARSEMEM

config ARCH_SPARSEMEM_ENABLE
	def_bool y
	select SPARSEMEM_VMEMMAP_ENABLE

config ARCH_SPARSEMEM_DEFAULT
	def_bool ARCH_SPARSEMEM_ENABLE

config ARCH_SELECT_MEMORY_MODEL
	def_bool ARCH_SPARSEMEM_ENABLE

config HAVE_ARCH_PFN_VALID
	def_bool ARCH_HAS_HOLES_MEMORYMODEL || !SPARSEMEM

config HW_PERF_EVENTS
	def_bool y
	depends on ARM_PMU

config SYS_SUPPORTS_HUGETLBFS
	def_bool y

config ARCH_WANT_HUGE_PMD_SHARE
	def_bool y if ARM64_4K_PAGES || (ARM64_16K_PAGES && !ARM64_VA_BITS_36)

config ARCH_HAS_CACHE_LINE_SIZE
	def_bool y

source "mm/Kconfig"

config SECCOMP
	bool "Enable seccomp to safely compute untrusted bytecode"
	---help---
	  This kernel feature is useful for number crunching applications
	  that may need to compute untrusted bytecode during their
	  execution. By using pipes or other transports made available to
	  the process as file descriptors supporting the read/write
	  syscalls, it's possible to isolate those applications in
	  their own address space using seccomp. Once seccomp is
	  enabled via prctl(PR_SET_SECCOMP), it cannot be disabled
	  and the task is only allowed to execute a few safe syscalls
	  defined by each seccomp mode.

config PARAVIRT
	bool "Enable paravirtualization code"
	help
	  This changes the kernel so it can modify itself when it is run
	  under a hypervisor, potentially improving performance significantly
	  over full virtualization.

config PARAVIRT_TIME_ACCOUNTING
	bool "Paravirtual steal time accounting"
	select PARAVIRT
	default n
	help
	  Select this option to enable fine granularity task steal time
	  accounting. Time spent executing other tasks in parallel with
	  the current vCPU is discounted from the vCPU power. To account for
	  that, there can be a small performance impact.

	  If in doubt, say N here.

config KEXEC
	depends on PM_SLEEP_SMP
	select KEXEC_CORE
	bool "kexec system call"
	---help---
	  kexec is a system call that implements the ability to shutdown your
	  current kernel, and to start another kernel.  It is like a reboot
	  but it is independent of the system firmware.   And like a reboot
	  you can start any kernel with it, not just Linux.

config XEN_DOM0
	def_bool y
	depends on XEN

config XEN
	bool "Xen guest support on ARM64"
	depends on ARM64 && OF
	select SWIOTLB_XEN
	select PARAVIRT
	help
	  Say Y if you want to run Linux in a Virtual Machine on Xen on ARM64.

config FORCE_MAX_ZONEORDER
	int
	default "14" if (ARM64_64K_PAGES && TRANSPARENT_HUGEPAGE)
	default "12" if (ARM64_16K_PAGES && TRANSPARENT_HUGEPAGE)
	default "11"
	help
	  The kernel memory allocator divides physically contiguous memory
	  blocks into "zones", where each zone is a power of two number of
	  pages.  This option selects the largest power of two that the kernel
	  keeps in the memory allocator.  If you need to allocate very large
	  blocks of physically contiguous memory, then you may need to
	  increase this value.

	  This config option is actually maximum order plus one. For example,
	  a value of 11 means that the largest free memory block is 2^10 pages.

	  We make sure that we can allocate upto a HugePage size for each configuration.
	  Hence we have :
		MAX_ORDER = (PMD_SHIFT - PAGE_SHIFT) + 1 => PAGE_SHIFT - 2

	  However for 4K, we choose a higher default value, 11 as opposed to 10, giving us
	  4M allocations matching the default size used by generic code.

menuconfig ARMV8_DEPRECATED
	bool "Emulate deprecated/obsolete ARMv8 instructions"
	depends on COMPAT
	help
	  Legacy software support may require certain instructions
	  that have been deprecated or obsoleted in the architecture.

	  Enable this config to enable selective emulation of these
	  features.

	  If unsure, say Y

if ARMV8_DEPRECATED

config SWP_EMULATION
	bool "Emulate SWP/SWPB instructions"
	help
	  ARMv8 obsoletes the use of A32 SWP/SWPB instructions such that
	  they are always undefined. Say Y here to enable software
	  emulation of these instructions for userspace using LDXR/STXR.

	  In some older versions of glibc [<=2.8] SWP is used during futex
	  trylock() operations with the assumption that the code will not
	  be preempted. This invalid assumption may be more likely to fail
	  with SWP emulation enabled, leading to deadlock of the user
	  application.

	  NOTE: when accessing uncached shared regions, LDXR/STXR rely
	  on an external transaction monitoring block called a global
	  monitor to maintain update atomicity. If your system does not
	  implement a global monitor, this option can cause programs that
	  perform SWP operations to uncached memory to deadlock.

	  If unsure, say Y

config CP15_BARRIER_EMULATION
	bool "Emulate CP15 Barrier instructions"
	help
	  The CP15 barrier instructions - CP15ISB, CP15DSB, and
	  CP15DMB - are deprecated in ARMv8 (and ARMv7). It is
	  strongly recommended to use the ISB, DSB, and DMB
	  instructions instead.

	  Say Y here to enable software emulation of these
	  instructions for AArch32 userspace code. When this option is
	  enabled, CP15 barrier usage is traced which can help
	  identify software that needs updating.

	  If unsure, say Y

config SETEND_EMULATION
	bool "Emulate SETEND instruction"
	help
	  The SETEND instruction alters the data-endianness of the
	  AArch32 EL0, and is deprecated in ARMv8.

	  Say Y here to enable software emulation of the instruction
	  for AArch32 userspace code.

	  Note: All the cpus on the system must have mixed endian support at EL0
	  for this feature to be enabled. If a new CPU - which doesn't support mixed
	  endian - is hotplugged in after this feature has been enabled, there could
	  be unexpected results in the applications.

	  If unsure, say Y
endif

menu "ARMv8.1 architectural features"

config ARM64_HW_AFDBM
	bool "Support for hardware updates of the Access and Dirty page flags"
	default y
	help
	  The ARMv8.1 architecture extensions introduce support for
	  hardware updates of the access and dirty information in page
	  table entries. When enabled in TCR_EL1 (HA and HD bits) on
	  capable processors, accesses to pages with PTE_AF cleared will
	  set this bit instead of raising an access flag fault.
	  Similarly, writes to read-only pages with the DBM bit set will
	  clear the read-only bit (AP[2]) instead of raising a
	  permission fault.

	  Kernels built with this configuration option enabled continue
	  to work on pre-ARMv8.1 hardware and the performance impact is
	  minimal. If unsure, say Y.

config ARM64_PAN
	bool "Enable support for Privileged Access Never (PAN)"
	default y
	help
	 Privileged Access Never (PAN; part of the ARMv8.1 Extensions)
	 prevents the kernel or hypervisor from accessing user-space (EL0)
	 memory directly.

	 Choosing this option will cause any unprotected (not using
	 copy_to_user et al) memory access to fail with a permission fault.

	 The feature is detected at runtime, and will remain as a 'nop'
	 instruction if the cpu does not implement the feature.

config ARM64_LSE_ATOMICS
	bool "Atomic instructions"
	help
	  As part of the Large System Extensions, ARMv8.1 introduces new
	  atomic instructions that are designed specifically to scale in
	  very large systems.

	  Say Y here to make use of these instructions for the in-kernel
	  atomic routines. This incurs a small overhead on CPUs that do
	  not support these instructions and requires the kernel to be
	  built with binutils >= 2.25.

config ARM64_VHE
	bool "Enable support for Virtualization Host Extensions (VHE)"
	default y
	help
	  Virtualization Host Extensions (VHE) allow the kernel to run
	  directly at EL2 (instead of EL1) on processors that support
	  it. This leads to better performance for KVM, as they reduce
	  the cost of the world switch.

	  Selecting this option allows the VHE feature to be detected
	  at runtime, and does not affect processors that do not
	  implement this feature.

endmenu

menu "ARMv8.2 architectural features"

config ARM64_UAO
	bool "Enable support for User Access Override (UAO)"
	default y
	help
	  User Access Override (UAO; part of the ARMv8.2 Extensions)
	  causes the 'unprivileged' variant of the load/store instructions to
	  be overriden to be privileged.

	  This option changes get_user() and friends to use the 'unprivileged'
	  variant of the load/store instructions. This ensures that user-space
	  really did have access to the supplied memory. When addr_limit is
	  set to kernel memory the UAO bit will be set, allowing privileged
	  access to kernel memory.

	  Choosing this option will cause copy_to_user() et al to use user-space
	  memory permissions.

	  The feature is detected at runtime, the kernel will use the
	  regular load/store instructions if the cpu does not implement the
	  feature.

endmenu

config ARM64_MODULE_CMODEL_LARGE
	bool

config ARM64_MODULE_PLTS
	bool
	select ARM64_MODULE_CMODEL_LARGE
	select HAVE_MOD_ARCH_SPECIFIC

config RELOCATABLE
	bool
	help
	  This builds the kernel as a Position Independent Executable (PIE),
	  which retains all relocation metadata required to relocate the
	  kernel binary at runtime to a different virtual address than the
	  address it was linked at.
	  Since AArch64 uses the RELA relocation format, this requires a
	  relocation pass at runtime even if the kernel is loaded at the
	  same address it was linked at.

config RANDOMIZE_BASE
	bool "Randomize the address of the kernel image"
	select ARM64_MODULE_PLTS if MODULES
	select RELOCATABLE
	help
	  Randomizes the virtual address at which the kernel image is
	  loaded, as a security feature that deters exploit attempts
	  relying on knowledge of the location of kernel internals.

	  It is the bootloader's job to provide entropy, by passing a
	  random u64 value in /chosen/kaslr-seed at kernel entry.

	  When booting via the UEFI stub, it will invoke the firmware's
	  EFI_RNG_PROTOCOL implementation (if available) to supply entropy
	  to the kernel proper. In addition, it will randomise the physical
	  location of the kernel Image as well.

	  If unsure, say N.

config RANDOMIZE_MODULE_REGION_FULL
	bool "Randomize the module region independently from the core kernel"
	depends on RANDOMIZE_BASE
	default y
	help
	  Randomizes the location of the module region without considering the
	  location of the core kernel. This way, it is impossible for modules
	  to leak information about the location of core kernel data structures
	  but it does imply that function calls between modules and the core
	  kernel will need to be resolved via veneers in the module PLT.

	  When this option is not set, the module region will be randomized over
	  a limited range that contains the [_stext, _etext] interval of the
	  core kernel, so branch relocations are always in range.

endmenu

menu "Boot options"

config ARM64_ACPI_PARKING_PROTOCOL
	bool "Enable support for the ARM64 ACPI parking protocol"
	depends on ACPI
	help
	  Enable support for the ARM64 ACPI parking protocol. If disabled
	  the kernel will not allow booting through the ARM64 ACPI parking
	  protocol even if the corresponding data is present in the ACPI
	  MADT table.

config CMDLINE
	string "Default kernel command string"
	default ""
	help
	  Provide a set of default command-line options at build time by
	  entering them here. As a minimum, you should specify the the
	  root device (e.g. root=/dev/nfs).

config CMDLINE_FORCE
	bool "Always use the default kernel command string"
	help
	  Always use the default kernel command string, even if the boot
	  loader passes other arguments to the kernel.
	  This is useful if you cannot or don't want to change the
	  command-line options your boot loader passes to the kernel.

config EFI_STUB
	bool

config EFI
	bool "UEFI runtime support"
	depends on OF && !CPU_BIG_ENDIAN
	select LIBFDT
	select UCS2_STRING
	select EFI_PARAMS_FROM_FDT
	select EFI_RUNTIME_WRAPPERS
	select EFI_STUB
	select EFI_ARMSTUB
	default y
	help
	  This option provides support for runtime services provided
	  by UEFI firmware (such as non-volatile variables, realtime
          clock, and platform reset). A UEFI stub is also provided to
	  allow the kernel to be booted as an EFI application. This
	  is only useful on systems that have UEFI firmware.

config DMI
	bool "Enable support for SMBIOS (DMI) tables"
	depends on EFI
	default y
	help
	  This enables SMBIOS/DMI feature for systems.

	  This option is only useful on systems that have UEFI firmware.
	  However, even with this option, the resultant kernel should
	  continue to boot on existing non-UEFI platforms.

endmenu

menu "Userspace binary formats"

source "fs/Kconfig.binfmt"

config COMPAT
	bool "Kernel support for 32-bit EL0"
	depends on ARM64_4K_PAGES || EXPERT
	select COMPAT_BINFMT_ELF
	select HAVE_UID16
	select OLD_SIGSUSPEND3
	select COMPAT_OLD_SIGACTION
	help
	  This option enables support for a 32-bit EL0 running under a 64-bit
	  kernel at EL1. AArch32-specific components such as system calls,
	  the user helper functions, VFP support and the ptrace interface are
	  handled appropriately by the kernel.

	  If you use a page size other than 4KB (i.e, 16KB or 64KB), please be aware
	  that you will only be able to execute AArch32 binaries that were compiled
	  with page size aligned segments.

	  If you want to execute 32-bit userspace applications, say Y.

config SYSVIPC_COMPAT
	def_bool y
	depends on COMPAT && SYSVIPC

endmenu

menu "Power management options"

source "kernel/power/Kconfig"

config ARCH_HIBERNATION_POSSIBLE
	def_bool y
	depends on CPU_PM

config ARCH_HIBERNATION_HEADER
	def_bool y
	depends on HIBERNATION

config ARCH_SUSPEND_POSSIBLE
	def_bool y

endmenu

menu "CPU Power Management"

source "drivers/cpuidle/Kconfig"

source "drivers/cpufreq/Kconfig"

endmenu

source "net/Kconfig"

source "drivers/Kconfig"

source "drivers/firmware/Kconfig"

source "drivers/acpi/Kconfig"

source "fs/Kconfig"

source "arch/arm64/kvm/Kconfig"

source "arch/arm64/Kconfig.debug"

source "security/Kconfig"

source "crypto/Kconfig"
if CRYPTO
source "arch/arm64/crypto/Kconfig"
endif

source "lib/Kconfig"<|MERGE_RESOLUTION|>--- conflicted
+++ resolved
@@ -4,11 +4,8 @@
 	select ACPI_GENERIC_GSI if ACPI
 	select ACPI_REDUCED_HARDWARE_ONLY if ACPI
 	select ACPI_MCFG if ACPI
-<<<<<<< HEAD
+	select ACPI_SPCR_TABLE if ACPI
 	select ARCH_CLOCKSOURCE_DATA
-=======
-	select ACPI_SPCR_TABLE if ACPI
->>>>>>> 08bf2159
 	select ARCH_HAS_DEVMEM_IS_ALLOWED
 	select ARCH_HAS_ACPI_TABLE_UPGRADE if ACPI
 	select ARCH_HAS_ATOMIC64_DEC_IF_POSITIVE
